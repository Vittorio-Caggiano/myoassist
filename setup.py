import os
import re
import sys
import subprocess
import platform
import time
import glob
from setuptools import find_packages, setup

if sys.version_info.major != 3:
    print("This Python is only compatible with Python 3, but you are running "
          "Python {}. The installation will likely fail.".format(sys.version_info.major))

<<<<<<< HEAD
def get_user_path_from_registry():
    """Fetch actual user PATH from Windows registry."""
    try:
        import winreg
        with winreg.OpenKey(winreg.HKEY_CURRENT_USER, r'Environment') as key:
            value, _ = winreg.QueryValueEx(key, 'PATH')
            return value
    except FileNotFoundError:
        return ''
def add_to_user_path(path_to_add: str):
    """Add a path to the user's PATH environment variable using Windows registry-safe logic."""
    user_path = get_user_path_from_registry()
    if user_path == '':
        print("No user PATH found. Please check your Windows registry.")
        return
    path_list = [p.strip().lower() for p in user_path.split(';') if p.strip()]

    if path_to_add.lower() in path_list:
        print("FFmpeg path already in user PATH.")
        return

    new_path = user_path + ';' + path_to_add
    subprocess.run(['setx', 'PATH', new_path], shell=True)
    print(f"Added to user PATH: {path_to_add}")

def get_ffmpeg_version_silent(ffmpeg_exe_path: str | None = None):
    """Run 'ffmpeg -version' without opening a new window and return (ok, output).
    On Windows, this hides the console window.
    """
    cmd = [ffmpeg_exe_path or 'ffmpeg', '-version']
    startupinfo = None
    creationflags = 0
    if os.name == 'nt':  # Windows
        try:
            startupinfo = subprocess.STARTUPINFO()
            startupinfo.dwFlags |= subprocess.STARTF_USESHOWWINDOW
            creationflags = subprocess.CREATE_NO_WINDOW
        except Exception:
            startupinfo = None
            creationflags = 0
    try:
        result = subprocess.run(
            cmd,
            capture_output=True,
            text=True,
            encoding='utf-8',
            errors='replace',
            startupinfo=startupinfo,
            creationflags=creationflags,
        )
        output = (result.stdout or '') + ("\n" + result.stderr if result.stderr else '')
        return result.returncode == 0, output.strip()
    except Exception as e:
        return False, str(e)
def find_ffmpeg_bin_from_winget():
    """Find the ffmpeg.exe location under winget packages."""
    base_path = os.path.join(os.environ['LOCALAPPDATA'], 'Microsoft', 'WinGet', 'Packages')
    ffmpeg_dirs = glob.glob(os.path.join(base_path, 'Gyan.FFmpeg*'))

    for base in ffmpeg_dirs:
        for root, dirs, files in os.walk(base):
            if 'ffmpeg.exe' in files:
                return root  # This is the bin directory
    return None

def ensure_ffmpeg_installed():
    """Ensure FFmpeg is installed and added to PATH if needed."""
    ffmpeg_ok, _ = get_ffmpeg_version_silent()
    if ffmpeg_ok:
        return True

    system = platform.system()

    if system == 'Windows':
        try:
            result = subprocess.run(['winget', 'install', '--id=Gyan.FFmpeg', '-e'], 
                                    capture_output=True, text=True, timeout=120,
                                    encoding='utf-8', errors='replace')
            

            if result.returncode == 0:
                time.sleep(2)

                # Try to locate FFmpeg installed path from Winget
                base_path = os.path.join(os.environ['LOCALAPPDATA'], 'Microsoft', 'WinGet', 'Packages')
                ffmpeg_dirs = glob.glob(os.path.join(base_path, 'Gyan.FFmpeg*'))
                print(f"Base path: {base_path}")
                print(f"FFmpeg dirs: {ffmpeg_dirs}")
                if ffmpeg_dirs:
                    ffmpeg_bin = find_ffmpeg_bin_from_winget()
                    if ffmpeg_bin:
                        add_to_user_path(ffmpeg_bin)
                        time.sleep(1)
                        # Verify silently using absolute path to ffmpeg.exe
                        ffmpeg_exe = os.path.join(ffmpeg_bin, 'ffmpeg.exe')
                        ok, out = get_ffmpeg_version_silent(ffmpeg_exe)
                        print("FFmpeg verification (silent):", ok)
                        if out:
                            print(out.splitlines()[0])
                        return ok
                    else:
                        raise RuntimeError("FFmpeg not found in the expected location.")
                return False
        except (subprocess.TimeoutExpired, FileNotFoundError, OSError) as e:
            raise RuntimeError(f"FFmpeg installation failed: {e}")

    elif system == 'Darwin':  # macOS
        try:
            result = subprocess.run(['brew', 'install', 'ffmpeg'], 
                                  capture_output=True, text=True, timeout=300,
                                  encoding='utf-8', errors='replace')
            if result.returncode == 0:
                time.sleep(2)
                ok, out = get_ffmpeg_version_silent('ffmpeg')
                print("FFmpeg verification (silent):", ok)
                if out:
                    print(out.splitlines()[0])
                return ok
        except (subprocess.TimeoutExpired, FileNotFoundError, OSError):
            pass

    elif system == 'Linux':
        try:
            subprocess.run(['sudo', 'apt', 'update'], 
                          capture_output=True, text=True, timeout=120)
            result = subprocess.run(['sudo', 'apt', 'install', '-y', 'ffmpeg'], 
                                  capture_output=True, text=True, timeout=300,
                                  encoding='utf-8', errors='replace')

            if result.returncode == 0:
                time.sleep(2)
                ok, out = get_ffmpeg_version_silent('ffmpeg')
                print("FFmpeg verification (silent):", ok)
                if out:
                    print(out.splitlines()[0])
                return ok
        except (subprocess.TimeoutExpired, FileNotFoundError, OSError) as e:
            raise RuntimeError(f"FFmpeg installation failed: {e}")

    return False

=======
>>>>>>> 0f48342a
def read(fname):
    return open(os.path.join(os.path.dirname(__file__), fname), encoding="utf-8", errors="ignore").read()

def fetch_requirements():
    with open("requirements.txt", "r", encoding="utf-8", errors="ignore") as f:
        reqs = f.read().strip().split("\n")
    return reqs


def package_files(directory):
    paths = []
    for (path, directories, filenames) in os.walk(directory):
        for filename in filenames:
            paths.append(os.path.join('..', path, filename))
    return paths

rl_train_files = package_files('rl_train')
ctrl_optim_files = package_files('ctrl_optim')
myosuite_files = package_files('myosuite')


if __name__ == "__main__":
    setup(
        name="MyoAssist",
        version="1.0.0",
        author='MyoAssist Authors - Seungmoon Song, Calder Robbins, Hyoungseo Son(Northeastern University)',
        author_email='s.song@northeastern.edu',
        license='Apache 2.0',
        description='MyoAssist: Assistive musculoskeletal simulation environments in MuJoCo',
        long_description=read('README.md'),
        long_description_content_type="text/markdown",
        url='https://github.com/neumovelab/myoassist',
        classifiers=[
            "Programming Language :: Python :: 3.11",
            "License :: OSI Approved :: Apache Software License",
            "Topic :: Scientific/Engineering :: Artificial Intelligence :: Simulation",
            "Operating System :: OS Independent",
        ],
        package_data={'': rl_train_files + ctrl_optim_files + myosuite_files},
        packages=find_packages(include=("myosuite*", "myoassist*", "rl_train*", "ctrl_optim*")),
        python_requires=">=3.11",
        install_requires=fetch_requirements(),
<<<<<<< HEAD
    )

    # # Check and install FFmpeg if needed
    # ffmpeg_installed = ensure_ffmpeg_installed()
    # if not ffmpeg_installed:
    #     raise RuntimeError("FFmpeg installation failed. Please install manually.")
=======
    )
>>>>>>> 0f48342a
<|MERGE_RESOLUTION|>--- conflicted
+++ resolved
@@ -11,150 +11,6 @@
     print("This Python is only compatible with Python 3, but you are running "
           "Python {}. The installation will likely fail.".format(sys.version_info.major))
 
-<<<<<<< HEAD
-def get_user_path_from_registry():
-    """Fetch actual user PATH from Windows registry."""
-    try:
-        import winreg
-        with winreg.OpenKey(winreg.HKEY_CURRENT_USER, r'Environment') as key:
-            value, _ = winreg.QueryValueEx(key, 'PATH')
-            return value
-    except FileNotFoundError:
-        return ''
-def add_to_user_path(path_to_add: str):
-    """Add a path to the user's PATH environment variable using Windows registry-safe logic."""
-    user_path = get_user_path_from_registry()
-    if user_path == '':
-        print("No user PATH found. Please check your Windows registry.")
-        return
-    path_list = [p.strip().lower() for p in user_path.split(';') if p.strip()]
-
-    if path_to_add.lower() in path_list:
-        print("FFmpeg path already in user PATH.")
-        return
-
-    new_path = user_path + ';' + path_to_add
-    subprocess.run(['setx', 'PATH', new_path], shell=True)
-    print(f"Added to user PATH: {path_to_add}")
-
-def get_ffmpeg_version_silent(ffmpeg_exe_path: str | None = None):
-    """Run 'ffmpeg -version' without opening a new window and return (ok, output).
-    On Windows, this hides the console window.
-    """
-    cmd = [ffmpeg_exe_path or 'ffmpeg', '-version']
-    startupinfo = None
-    creationflags = 0
-    if os.name == 'nt':  # Windows
-        try:
-            startupinfo = subprocess.STARTUPINFO()
-            startupinfo.dwFlags |= subprocess.STARTF_USESHOWWINDOW
-            creationflags = subprocess.CREATE_NO_WINDOW
-        except Exception:
-            startupinfo = None
-            creationflags = 0
-    try:
-        result = subprocess.run(
-            cmd,
-            capture_output=True,
-            text=True,
-            encoding='utf-8',
-            errors='replace',
-            startupinfo=startupinfo,
-            creationflags=creationflags,
-        )
-        output = (result.stdout or '') + ("\n" + result.stderr if result.stderr else '')
-        return result.returncode == 0, output.strip()
-    except Exception as e:
-        return False, str(e)
-def find_ffmpeg_bin_from_winget():
-    """Find the ffmpeg.exe location under winget packages."""
-    base_path = os.path.join(os.environ['LOCALAPPDATA'], 'Microsoft', 'WinGet', 'Packages')
-    ffmpeg_dirs = glob.glob(os.path.join(base_path, 'Gyan.FFmpeg*'))
-
-    for base in ffmpeg_dirs:
-        for root, dirs, files in os.walk(base):
-            if 'ffmpeg.exe' in files:
-                return root  # This is the bin directory
-    return None
-
-def ensure_ffmpeg_installed():
-    """Ensure FFmpeg is installed and added to PATH if needed."""
-    ffmpeg_ok, _ = get_ffmpeg_version_silent()
-    if ffmpeg_ok:
-        return True
-
-    system = platform.system()
-
-    if system == 'Windows':
-        try:
-            result = subprocess.run(['winget', 'install', '--id=Gyan.FFmpeg', '-e'], 
-                                    capture_output=True, text=True, timeout=120,
-                                    encoding='utf-8', errors='replace')
-            
-
-            if result.returncode == 0:
-                time.sleep(2)
-
-                # Try to locate FFmpeg installed path from Winget
-                base_path = os.path.join(os.environ['LOCALAPPDATA'], 'Microsoft', 'WinGet', 'Packages')
-                ffmpeg_dirs = glob.glob(os.path.join(base_path, 'Gyan.FFmpeg*'))
-                print(f"Base path: {base_path}")
-                print(f"FFmpeg dirs: {ffmpeg_dirs}")
-                if ffmpeg_dirs:
-                    ffmpeg_bin = find_ffmpeg_bin_from_winget()
-                    if ffmpeg_bin:
-                        add_to_user_path(ffmpeg_bin)
-                        time.sleep(1)
-                        # Verify silently using absolute path to ffmpeg.exe
-                        ffmpeg_exe = os.path.join(ffmpeg_bin, 'ffmpeg.exe')
-                        ok, out = get_ffmpeg_version_silent(ffmpeg_exe)
-                        print("FFmpeg verification (silent):", ok)
-                        if out:
-                            print(out.splitlines()[0])
-                        return ok
-                    else:
-                        raise RuntimeError("FFmpeg not found in the expected location.")
-                return False
-        except (subprocess.TimeoutExpired, FileNotFoundError, OSError) as e:
-            raise RuntimeError(f"FFmpeg installation failed: {e}")
-
-    elif system == 'Darwin':  # macOS
-        try:
-            result = subprocess.run(['brew', 'install', 'ffmpeg'], 
-                                  capture_output=True, text=True, timeout=300,
-                                  encoding='utf-8', errors='replace')
-            if result.returncode == 0:
-                time.sleep(2)
-                ok, out = get_ffmpeg_version_silent('ffmpeg')
-                print("FFmpeg verification (silent):", ok)
-                if out:
-                    print(out.splitlines()[0])
-                return ok
-        except (subprocess.TimeoutExpired, FileNotFoundError, OSError):
-            pass
-
-    elif system == 'Linux':
-        try:
-            subprocess.run(['sudo', 'apt', 'update'], 
-                          capture_output=True, text=True, timeout=120)
-            result = subprocess.run(['sudo', 'apt', 'install', '-y', 'ffmpeg'], 
-                                  capture_output=True, text=True, timeout=300,
-                                  encoding='utf-8', errors='replace')
-
-            if result.returncode == 0:
-                time.sleep(2)
-                ok, out = get_ffmpeg_version_silent('ffmpeg')
-                print("FFmpeg verification (silent):", ok)
-                if out:
-                    print(out.splitlines()[0])
-                return ok
-        except (subprocess.TimeoutExpired, FileNotFoundError, OSError) as e:
-            raise RuntimeError(f"FFmpeg installation failed: {e}")
-
-    return False
-
-=======
->>>>>>> 0f48342a
 def read(fname):
     return open(os.path.join(os.path.dirname(__file__), fname), encoding="utf-8", errors="ignore").read()
 
@@ -197,13 +53,4 @@
         packages=find_packages(include=("myosuite*", "myoassist*", "rl_train*", "ctrl_optim*")),
         python_requires=">=3.11",
         install_requires=fetch_requirements(),
-<<<<<<< HEAD
-    )
-
-    # # Check and install FFmpeg if needed
-    # ffmpeg_installed = ensure_ffmpeg_installed()
-    # if not ffmpeg_installed:
-    #     raise RuntimeError("FFmpeg installation failed. Please install manually.")
-=======
-    )
->>>>>>> 0f48342a
+    )